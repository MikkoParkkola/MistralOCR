# MistralOCR

Command line tool for using Mistral OCR API. It allows batch processing of PDF
and image files and outputs the extracted text in Markdown format by default.

## Usage

```
python mistral-ocr.py [OPTIONS] PATTERN [PATTERN ...]
```

Common options:

- `--api-key` – provide the API key (otherwise read from config or prompted).
- `--output-format` – output file format: `markdown` (default), `text`, or `json`.
- `--language` – optional language hint.
- `--model` – OCR model to use (defaults to `mistral-ocr-latest`).
- `--config-path` – path to configuration file (defaults to `~/.mistral_ocr.cfg`).

The configuration file is created automatically if it does not exist and can be
used to store persistent options, including the API key.

Run the unit tests with:

```
pytest
```

## Chrome Extension

A Chrome extension is provided in the `chrome-extension` directory. It can
save the current tab or a text selection as a Markdown file using the Mistral
OCR service when needed.

### Run the local OCR server

```
pip install flask flask-cors
python ocr_server.py
```

The server listens on `http://127.0.0.1:5000`, which the extension uses for
<<<<<<< HEAD
health checks and OCR requests. The extension transmits the API key via an
`Authorization` header (bearer token) rather than in the request body.
=======
health checks and OCR requests.
>>>>>>> 8a1cbd12

### Load the extension

1. Open `chrome://extensions` in Chrome and enable **Developer mode**.
2. Click **Load unpacked** and select the `chrome-extension` folder.
3. Click the extension icon to open the popup. Enter your API key and click
   **Save API Key**. From the popup you can run **Run Tests** to verify the
   connection to the content script and local OCR server, and click
   **Save to Markdown** to save the active tab or current selection.
4. Right–click a page or selection and choose **Save Page to Markdown** or
   **Save Selection to Markdown** if you prefer using context menus.

The extension stores your API key locally and communicates only with the
extension's background service and the local OCR server.

If the page cannot be parsed as HTML (e.g. PDF, image, or office document), the
extension fetches the complete file and sends it to the local OCR server for
OCR, ensuring content beyond the visible viewport is processed.<|MERGE_RESOLUTION|>--- conflicted
+++ resolved
@@ -40,12 +40,9 @@
 ```
 
 The server listens on `http://127.0.0.1:5000`, which the extension uses for
-<<<<<<< HEAD
 health checks and OCR requests. The extension transmits the API key via an
 `Authorization` header (bearer token) rather than in the request body.
-=======
-health checks and OCR requests.
->>>>>>> 8a1cbd12
+
 
 ### Load the extension
 
