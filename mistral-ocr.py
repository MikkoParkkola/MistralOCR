--- conflicted
+++ resolved
@@ -20,11 +20,7 @@
 
 CONFIG_PATH = Path.home() / ".mistral_ocr.cfg"
 
-<<<<<<< HEAD
 DEFAULT_MODEL = "mistral-ocr-latest"
-=======
-DEFAULT_MODEL = "mistral-ocr"
->>>>>>> d89e4f05
 
 CONFIG_TEMPLATE = {
     "api_key": "",
