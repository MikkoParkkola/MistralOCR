--- conflicted
+++ resolved
@@ -154,11 +154,7 @@
     else:
         document = {"type": "document_url", "document_url": data_url}
 
-<<<<<<< HEAD
     payload = {"document": document, "model": model}
-=======
-    payload = {"document": document, "output_format": output_format, "model": model}
->>>>>>> 7cb83ca4
     if language:
         payload["language"] = language
 
