"""Single-file Mistral OCR command line tool."""

from __future__ import annotations

import argparse
import configparser
from dataclasses import dataclass
from getpass import getpass
import glob
import base64
import logging
import json
from pathlib import Path
from typing import List, Optional, Tuple
import mimetypes
import requests


# ----------------------------- Configuration -----------------------------

CONFIG_PATH = Path.home() / ".mistral_ocr.cfg"

CONFIG_TEMPLATE = {
    "api_key": "",
    "output_format": "markdown",
    "language": "",
    "log_level": "INFO",
}


@dataclass
class Config:
    api_key: str = ""
    output_format: str = "markdown"
    language: str = ""
    log_level: str = "INFO"

    @classmethod
    def from_parser(cls, parser: configparser.ConfigParser) -> "Config":
        defaults = CONFIG_TEMPLATE.copy()
        if parser.has_section("mistral"):
            for key, value in parser["mistral"].items():
                if value:
                    defaults[key] = value
        return cls(**defaults)

    def to_parser(self) -> configparser.ConfigParser:
        parser = configparser.ConfigParser()
        parser["mistral"] = {
            "api_key": self.api_key,
            "output_format": self.output_format,
            "language": self.language,
            "log_level": self.log_level,
        }
        return parser


def load_config(path: Path = CONFIG_PATH) -> Config:
    """Load configuration from *path*."""
    parser = configparser.ConfigParser()
    if path.exists():
        parser.read(path)
    return Config.from_parser(parser)


def save_config(config: Config, path: Path = CONFIG_PATH) -> None:
    """Save *config* to *path*."""
    parser = config.to_parser()
    with open(path, "w", encoding="utf-8") as fh:
        parser.write(fh)


def ensure_config_template(path: Path = CONFIG_PATH) -> None:
    """Create a template configuration file if one doesn't exist."""
    if not path.exists():
        parser = configparser.ConfigParser()
        parser["mistral"] = {k: "" for k in CONFIG_TEMPLATE}
        with open(path, "w", encoding="utf-8") as fh:
            parser.write(fh)


# ----------------------------- OCR API -----------------------------------

API_URL = "https://api.mistral.ai/v1/ocr"


class OCRException(Exception):
    """Raised when the OCR API returns an error."""


def _scrub_files(data: object) -> None:
    """Recursively remove any 'file' keys from *data* if it's a mapping."""
    if isinstance(data, dict):
        data.pop("file", None)
        for value in data.values():
            _scrub_files(value)
    elif isinstance(data, list):
        for item in data:
            _scrub_files(item)


def extract_text(
    file_path: Path,
    api_key: str,
    output_format: str = "markdown",
    language: Optional[str] = None,
) -> Tuple[str, int, float]:
    """Extract text from *file_path* using the Mistral OCR API."""
    headers = {"Authorization": f"Bearer {api_key}"}
    with open(file_path, "rb") as fh:
        encoded = base64.b64encode(fh.read()).decode()

    payload = {"file": encoded, "output_format": output_format}
    if language:
        payload["language"] = language

    try:
        resp = requests.post(API_URL, headers=headers, json=payload, timeout=60)
    except requests.RequestException as exc:  # pragma: no cover - network issues
        raise OCRException(f"Network error: {exc}") from exc

    if resp.status_code != 200:
        body = resp.text
        try:
            data = resp.json()
<<<<<<< HEAD
            _scrub_files(data)
            body = json.dumps(data)
=======
            if isinstance(data, dict):
                doc = data.get("document")
                if isinstance(doc, dict):
                    doc.pop("file", None)
                body = json.dumps(data)
>>>>>>> a58ae253
        except Exception:
            pass
        if len(body) > 1000:
            body = body[:1000] + "... [truncated]"
        raise OCRException(f"API error: {resp.status_code} {body}")

    payload = resp.json()
    text = payload.get("text", "")
    usage = payload.get("usage", {}) or {}
    tokens = usage.get("total_tokens", 0)
    cost = payload.get("cost", 0.0)
    return text, tokens, cost


# ----------------------------- CLI ---------------------------------------

class ColorFormatter(logging.Formatter):
    COLORS = {
        logging.DEBUG: "\033[36m",
        logging.INFO: "\033[32m",
        logging.WARNING: "\033[33m",
        logging.ERROR: "\033[31m",
        logging.CRITICAL: "\033[41m",
    }

    def format(self, record: logging.LogRecord) -> str:  # type: ignore[override]
        color = self.COLORS.get(record.levelno, "")
        reset = "\033[0m" if color else ""
        message = super().format(record)
        return f"{color}{message}{reset}"


def parse_args(args: Optional[List[str]] = None) -> argparse.Namespace:
    parser = argparse.ArgumentParser(description="Process documents with Mistral OCR")
    parser.add_argument("patterns", nargs="+", help="Input file patterns (e.g. *.pdf)")
    parser.add_argument("--api-key", help="Mistral API key")
    parser.add_argument("--output-format", default=None, help="Output format, default from config")
    parser.add_argument("--language", default=None, help="Language hint")
    parser.add_argument("--config-path", default=str(CONFIG_PATH), help="Path to configuration file")
    parser.add_argument("--log-level", default=None, help="Logging level")
    return parser.parse_args(args)


def setup_logging(level: str) -> None:
    numeric = getattr(logging, level.upper(), logging.INFO)
    handler = logging.StreamHandler()
    handler.setFormatter(ColorFormatter("%(levelname)s: %(message)s"))
    logging.basicConfig(level=numeric, handlers=[handler])


def main(argv: List[str] | None = None) -> int:
    args = parse_args(argv)

    config_path = Path(args.config_path)
    ensure_config_template(config_path)
    config = load_config(config_path)

    if args.output_format:
        config.output_format = args.output_format
    if args.language:
        config.language = args.language
    if args.log_level:
        config.log_level = args.log_level

    setup_logging(config.log_level)

    api_key = args.api_key or config.api_key
    if not api_key:
        api_key = getpass("Enter Mistral API key: ")
        if api_key:
            save = input("Save API key to config file for future use? [y/N] ")
            if save.lower().startswith("y"):
                config.api_key = api_key
                save_config(config, config_path)

    if not api_key:
        logging.error("API key is required")
        return 1

    patterns = args.patterns
    files: List[Path] = []
    for pattern in patterns:
        files.extend(Path(p) for p in glob.glob(pattern))

    if not files:
        logging.error("No files matched the given patterns")
        return 1

    total_tokens = 0
    total_cost = 0.0
    processed = 0

    for file_path in files:
        logging.info("Processing %s", file_path)
        try:
            text, tokens, cost = extract_text(
                file_path,
                api_key,
                output_format=config.output_format,
                language=config.language,
            )
        except OCRException as exc:
            logging.error("Failed to process %s: %s", file_path, exc)
            logging.error(
                "Stopping due to the error above. Verify the file is valid and your API key is correct."
            )
            return 1
        except Exception as exc:  # pragma: no cover - unexpected errors
            logging.exception(
                "Unexpected error while processing %s: %s", file_path, exc
            )
            logging.error("Stopping due to unexpected error.")
            return 1

        out_ext = {
            "markdown": ".md",
            "text": ".txt",
            "json": ".json",
        }.get(config.output_format, ".md")
        out_path = file_path.with_suffix(out_ext)
        with open(out_path, "w", encoding="utf-8") as fh:
            fh.write(text)
        total_tokens += tokens
        total_cost += cost
        processed += 1
        logging.info("Written %s", out_path)

    logging.info("Processed %d files", processed)
    logging.info("Tokens used: %d", total_tokens)
    logging.info("Cost: $%.4f", total_cost)
    return 0


if __name__ == "__main__":  # pragma: no cover
    raise SystemExit(main())<|MERGE_RESOLUTION|>--- conflicted
+++ resolved
@@ -123,16 +123,8 @@
         body = resp.text
         try:
             data = resp.json()
-<<<<<<< HEAD
             _scrub_files(data)
             body = json.dumps(data)
-=======
-            if isinstance(data, dict):
-                doc = data.get("document")
-                if isinstance(doc, dict):
-                    doc.pop("file", None)
-                body = json.dumps(data)
->>>>>>> a58ae253
         except Exception:
             pass
         if len(body) > 1000:
